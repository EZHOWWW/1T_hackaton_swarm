from numpy import clip

from solution.simulation import Simulation
from solution.drone import Drone
from solution.geometry import Vector
import time
<<<<<<< HEAD
<<<<<<< HEAD


def get_points() -> dict[Vector, list[Vector]]:
    def get_point_1():
        return {
            Vector(-72.53, 0, 93.89): [  # 1 - 13 самая ближняя
                Vector(-72.9, 3.00, 84.03),
                Vector(-71.9, 3.00, 89.02),
                Vector(-71.3, 3.00, 93.89),
            ]
        }

    def get_point_2():
        return {
            Vector(-70.81, 0.00, 100.86): [  # 2 - 4 2ая ближаня
                Vector(-77.09, 8.50, 83.92),
                Vector(-74.30, 8.00, 88.25),
                Vector(-74.43, 8.50, 94.36),
                Vector(-72.83, 8.50, 98.50),
                Vector(-70.81, 8.50, 100.86),
            ]
        }

    def get_point_3():
        return {
            Vector(-69.93, 0.00, 113.52): [  # 3 - 7 3ая ближняя
                Vector(-77.02, 9.60, 83.47),
                Vector(-76.80, 9.60, 90.36),
                Vector(-75.65, 9.60, 97.36),
                Vector(-74.13, 9.60, 103.45),
                Vector(-72.81, 9.60, 108.97),
                Vector(-69.93, 9.60, 113.52),
            ]
        }

    def get_point_4():
        return {
            Vector(-60.32, 0.00, 113.95): [  # 4 - 3 4ая ближнаяя
                Vector(-71.02, 12.00, 81.74),
                Vector(-66.73, 12.00, 84.34),
                Vector(-63.47, 12.00, 89.26),
                Vector(-63.71, 12.00, 95.79),
                Vector(-63.93, 12.00, 101.28),
                Vector(-63.70, 12.00, 107.79),
                Vector(-62.32, 12.00, 113.95),
            ]
        }

    def get_point_5():
        return {
            Vector(-34.17, 0.00, 100.55):  # 5 - 0 слева нижняя
            [
                Vector(-67.93, 6.00, 82.84),
                Vector(-57.18, 6.00, 83.03),
                Vector(-50.13, 6.00, 96.99),
                Vector(-34.17, 6.00, 100.55),
            ]
        }

    def get_point_6():
        return {
            Vector(-24.3, 0.00, 99.83): [  # 6 - 1 слева верхняя
                Vector(-67.93, 9.00, 75.84),
                Vector(-57.18, 9.00, 75.03),
                Vector(-50.13, 12.00, 96.99),
                Vector(-30.13, 12.00, 96.55),
                Vector(-24.3, 12.00, 99.83),
            ]
        }

    def get_point_7():
        return {
            Vector(-30.8, 0, 48): [  # 7 -2 Под мостом на полу
                Vector(-71.14, 3.00, 68.59),
                Vector(-64.98, 3.00, 68.39),
                Vector(-56.01, 3.00, 67.57),
                Vector(-50.08, 3.00, 57.41),
                Vector(-47.10, 3.00, 50.25),
                Vector(-40.10, 3.00, 47.55),
                Vector(-30.8, 3.00, 48.34),
                Vector(-30.8, 3.00, 48),
            ]
        }

    def get_point_8():
        return {
            Vector(-26.97, 0, 54.39): [  # 8 - 11 Под мостом на каробке
                Vector(-69.63, 4.80, 68.87),
                Vector(-62.78, 4.80, 68.66),
                Vector(-52.41, 4.80, 69.68),
                Vector(-43.89, 4.80, 71.11),
                Vector(-36.27, 4.80, 71.38),
                Vector(-26.75, 4.80, 71.11),
                Vector(-14.69, 4.80, 70.90),
                Vector(-9.16, 4.80, 63.10),
                Vector(-9.16, 4.80, 51),
                Vector(-26.97, 4.90, 54.39),
            ]
        }

    def get_point_9():
        return {
            Vector(-3.26, 0, 38.55): [  # 9 - 14  у моста между коробками
                Vector(-74.13, 13, 65),
                Vector(-71.90, 13.00, 58.59),
                Vector(-49.52, 12.00, 49.84),
                Vector(-19.48, 12.00, 39.06),
                Vector(-5.56, 10.00, 38.8),
                Vector(-3.26, 10, 38.55),
            ]
        }

    def get_point_10():
        return {
            Vector(19.9, 0, 51.29): [  # 10 - 6 Под мостом далеко
                Vector(-71.90, 7, 68.59),
                Vector(-19.48, 7, 69.06),
                Vector(-10, 7, 60.06),
                Vector(18.7, 7, 51.29),
            ]
        }

    def get_point_11():
        return {
            Vector(-26.36, 0, 24.28): [  # 11 - 10
                Vector(-72.90, 14.00, 62.59),
                Vector(-71.90, 15.00, 58.59),
                Vector(-49.52, 15.00, 49.84),
                Vector(-30.48, 15.00, 39.06),
                Vector(-26.37, 13, 24.28),
            ]
        }

    def get_point_12():
        return {
            Vector(-47.44, 0, 11.34): [
                Vector(-75.55, 4.00, 70.46),
                Vector(-57.86, 4.00, 68.47),
                Vector(-54.09, 4.00, 50.52),
                Vector(-51.63, 5.00, 26.25),
                Vector(-47.44, 5, 11.34),
            ]
        }

    def get_point_13():
        return {
            Vector(-43.82, 0, 6.51): [
                Vector(-71.55, 6.00, 68.46),
                Vector(-57.86, 6.00, 68.47),
                Vector(-56.09, 6.00, 50.52),
                Vector(-55.09, 6.00, 35.52),
                Vector(-54.63, 7.00, 26.25),
                Vector(-43.82, 8, 6.51),
            ]
        }

    def get_point_14():
        return {
            Vector(41.43, 3, 66.17):  # Заглушка для точки 12
            [
                Vector(-73.56, 10.00, 80.39),
                Vector(-44.53, 12.00, 78.24),
                Vector(-12.54, 14.00, 78.60),
                Vector(15.53, 14.00, 78.40),
                Vector(40.15, 14.00, 75.73),
                Vector(41.43, 12, 66.17),
            ]
        }

    def get_point_15():
        return {
            Vector(-20.17, 0, -48.13): [
                Vector(-84.07, 13.00, 68.12),
                Vector(-85.57, 13.00, 51.01),
                Vector(-84.88, 13.00, 0.44),
                Vector(-61.04, 7.00, 1.50),
                Vector(-30.42, 7.00, -3.68),
                Vector(-21.17, 7.00, -48.13),
            ]
        }

    p = {}
    # p |= get_point_1()
    # p |= get_point_2()
    # p |= get_point_3()
    # p |= get_point_4()
    # p |= get_point_5()
    p |= get_point_6()
    # p |= get_point_7()
    # p |= get_point_8()
    # p |= get_point_9()
    # p |= get_point_10()
    # p |= get_point_11()
    # p |= get_point_12()
    # p |= get_point_13()
    # p |= get_point_14()
    # p |= get_point_15()
    return p


"""
[Fireplace(number=8, possition=Vector(-43.82, 0, 6.51), active=False), -1], 


[Fireplace(number=0, possition=Vector(-34.17, 3, 100.55), active=False), -1], 
[Fireplace(number=1, possition=Vector(-24.3, 0, 99.83), active=False), -1], 
[Fireplace(number=2, possition=Vector(-30.8, 0, 48), active=False), -1], 
[Fireplace(number=3, possition=Vector(-60.32, 0, 113.95), active=False), -1], +
[Fireplace(number=4, possition=Vector(-70.85, 0, 100.86), active=False), -1], +
[Fireplace(number=5, possition=Vector(41.43, 3, 66.17), active=False), -1], 
[Fireplace(number=6, possition=Vector(19.9, 0, 51.29), active=False), -1], 
[Fireplace(number=7, possition=Vector(-69.93, 0, 113.52), active=False), -1],  +
[Fireplace(number=8, possition=Vector(-43.82, 0, 6.51), active=False), -1], 
[Fireplace(number=9, possition=Vector(-47.44, 0, 11.34), active=False), -1], 
[Fireplace(number=10, possition=Vector(-26.37, 0, 24.28), active=False), -1], 
[Fireplace(number=11, possition=Vector(-26.97, 2.99, 54.39), active=False), -1], 
[Fireplace(number=12, possition=Vector(-20.17, 0, -48.13), active=False), -1],
 [Fireplace(number=13, possition=Vector(-72.53, 0, 93.89), active=False), -1],  +
 [Fireplace(number=14, possition=Vector(-3.26, 2, 38.55), active=False), -1]]
"""
=======
from solution.points import get_points
>>>>>>> fc79528 (finel commit)
=======
from solution.points import get_points
>>>>>>> cdca8705


class Swarm:
    def __init__(self, sim: Simulation, unit_count: int = 5):
        self.sim = sim
        self.unit_count = unit_count
        self.units = [Drone(i, self.sim, self) for i in range(self.unit_count)]
        self.fireplaces = None

        self.points = get_points()

    def start(self):
        self.fireplaces = [[i, -1] for i in self.sim.get_fireplaces_info()]
        print(self.fireplaces)

        dt = 1
        start = time.time()
        while True:
            if not self.update_drones_info():
                continue
            if not self.any_drone_alive():
                break
            dt = time.time() - start
            start = time.time()
            for u in self.units:
                u.update(dt)
                # break
            self.upload_drones_info()
            time.sleep(0.1)

    def update_drones_info(self):
        info = self.sim.get_drones_info()
        if not info:
            return False
        for i, v in enumerate(self.units):
            v.params = info[i]
            v.engines = self.sim.last_engines[i]
        return True

    def calculate_home_squere(self):
        # TODO
        pass

    def any_drone_alive(self) -> bool:
        return any([d.params.is_alive for d in self.units])

    def get_home_pos(self, target: Vector) -> Vector:
        # Определяем вершины параллелепипеда
        p1 = Vector(-74.5, 0, 77.6)
        p2 = Vector(-74.5, 1000, 72.5)
        p3 = Vector(-79.5, 1000, 72.5)
        p4 = Vector(-79.5, 0, 77.6)

        # Параметры параллелепипеда
        min_x = min(p1.x, p2.x, p3.x, p4.x)
        max_x = max(p1.x, p2.x, p3.x, p4.x)
        min_y = min(p1.y, p2.y, p3.y, p4.y)
        max_y = max(p1.y, p2.y, p3.y, p4.y)
        min_z = min(p1.z, p2.z, p3.z, p4.z)
        max_z = max(p1.z, p2.z, p3.z, p4.z)

        # Проецируем точку на параллелепипед
        closest_x = clip(target.x, min_x, max_x)
        closest_y = clip(target.y, min_y, max_y)
        closest_z = clip(target.z, min_z, max_z)

        # Проверяем, находится ли проекция внутри "рамки" (боковых граней)
        # Если да, то нужно выбрать ближайшую грань
        if min_x < target.x < max_x and min_z < target.z < max_z:
            # Точка проекции внутри рамки, выбираем ближайшую грань по Y
            if abs(target.y - max_y) < abs(target.y - min_y):
                closest_y = max_y
            else:
                closest_y = min_y
        elif min_x < target.x < max_x and min_y < target.y < max_y:
            # Точка проекции между min_z и max_z, выбираем ближайшую Z грань
            if abs(target.z - max_z) < abs(target.z - min_z):
                closest_z = max_z
            else:
                closest_z = min_z
        elif min_z < target.z < max_z and min_y < target.y < max_y:
            # Точка проекции между min_x и max_x, выбираем ближайшую X грань
            if abs(target.x - max_x) < abs(target.x - min_x):
                closest_x = max_x
            else:
                closest_x = min_x

        return Vector(closest_x, 5, closest_z)

    def upload_drones_info(self):
        eng_drones = [v.engines for i, v in enumerate(self.units)]
        drop_drones = [v.need_drop for i, v in enumerate(self.units)]

        self.sim.set_drones(eng_drones, drop_drones)

    def get_fireplace_points(
        self, fireplace_pos: Vector
    ) -> tuple[Vector, list[Vector]]:
        for k, v in self.points.items():
            print(k, (k - fireplace_pos).length())
        closest_key = min(
            self.points, key=lambda key: (key - fireplace_pos).replace(y=0).length()
        )
        return closest_key, self.points[closest_key]<|MERGE_RESOLUTION|>--- conflicted
+++ resolved
@@ -4,8 +4,6 @@
 from solution.drone import Drone
 from solution.geometry import Vector
 import time
-<<<<<<< HEAD
-<<<<<<< HEAD
 
 
 def get_points() -> dict[Vector, list[Vector]]:
@@ -226,12 +224,8 @@
  [Fireplace(number=13, possition=Vector(-72.53, 0, 93.89), active=False), -1],  +
  [Fireplace(number=14, possition=Vector(-3.26, 2, 38.55), active=False), -1]]
 """
-=======
+
 from solution.points import get_points
->>>>>>> fc79528 (finel commit)
-=======
-from solution.points import get_points
->>>>>>> cdca8705
 
 
 class Swarm:
